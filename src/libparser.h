--- conflicted
+++ resolved
@@ -25,6 +25,7 @@
 
 #include "utap/builder.h"
 
+#include <memory>
 #include <system_error>
 
 // The maximum length is 4000 (see error message) + 1 for the
@@ -61,24 +62,13 @@
  * Help class used by the lexer, parser and xmlreader to keep
  * track of the current position.
  */
-class PositionTracker
+struct PositionTracker
 {
-<<<<<<< HEAD
     uint32_t line{};
     uint32_t offset{};
-    uint32_t index{};
-    std::string path{};
-
-public:
-    uint32_t get_index() const { return index; }
-=======
-public:
-    uint32_t line;
-    uint32_t offset;
-    uint32_t position;
+    uint32_t position{};
     std::shared_ptr<std::string> path;
 
->>>>>>> 76928ab9
     /**
      * Sets the current path to \a s, offset to 0 and line to 1.
      * Sets the position of \a builder to [position, position + 1)
@@ -96,27 +86,9 @@
         // subtract 1 before calling Positions::find().
         line = 1;
         offset = 0;
-<<<<<<< HEAD
-        path = s;
-        ++index;
-        parser->add_position(index, offset, line, path);
-    }
-
-    /**
-     * Sets the position of \a builder to [position, position + n)
-     * and increments position and offset by \a n.
-     */
-    int increment(UTAP::ParserBuilder* parser, uint32_t n = 1)
-    {
-        auto last = index;
-        parser->set_position(index, index + 1);
-        index += 1;
-        offset += n;
-        return last;
-=======
         path = std::make_shared<std::string>(s);
         ++position;
-        parser->addPosition(position, offset, line, path);
+        parser->add_position(position, offset, line, path);
     }
 
     /**
@@ -128,7 +100,7 @@
         offset = 0;
         path = std::move(s);
         ++position;
-        parser->addPosition(position, offset, line, path);
+        parser->add_position(position, offset, line, path);
     }
 
     /**
@@ -137,11 +109,10 @@
      */
     int increment(UTAP::ParserBuilder* parser, uint32_t n)
     {
-        parser->setPosition(position, position + n);
+        parser->set_position(position, position + n);
         position += n;
         offset += n;
         return position - n;
->>>>>>> 76928ab9
     }
 
     /**
@@ -151,8 +122,7 @@
     void newline(UTAP::ParserBuilder* parser, uint32_t n)
     {
         line += n;
-<<<<<<< HEAD
-        parser->add_position(index, offset, line, path);
+        parser->add_position(position, offset, line, path);
     }
 };
 
@@ -163,19 +133,6 @@
 {
 public:
     using std::system_error::system_error;
-=======
-        parser->addPosition(position, offset, line, path);
-    }
-};
-
-extern PositionTracker tracker;
-
-/** Errors from underlying XML reading operations (most likely OS issues) */
-class XMLReaderError : public std::runtime_error
-{
-public:
-    using std::runtime_error::runtime_error;
->>>>>>> 76928ab9
 };
 /** Errors due to wrong XML document structure */
 class XMLDocError : public std::logic_error
