--- conflicted
+++ resolved
@@ -30,11 +30,7 @@
 
 using namespace UTAP;
 
-<<<<<<< HEAD
-void position_index_t::add(uint32_t position, uint32_t offset, uint32_t line, string path)
-=======
-void Positions::add(uint32_t position, uint32_t offset, uint32_t line, std::shared_ptr<string> path)
->>>>>>> 76928ab9
+void position_index_t::add(uint32_t position, uint32_t offset, uint32_t line, std::shared_ptr<string> path)
 {
     if (!lines.empty() && position < lines.back().position) {
         throw std::logic_error("Positions must be monotonically increasing");
@@ -72,15 +68,9 @@
 
 std::ostream& operator<<(std::ostream& os, const UTAP::error_t& e)
 {
-<<<<<<< HEAD
-    if (e.start.path.empty()) {
+    if (!e.start.path || e.start.path->empty()) {
         os << e.msg << " at line " << e.start.line << " column " << (e.position.start - e.start.position) << " to line "
            << e.end.line << " column " << (e.position.end - e.end.position);
-=======
-    if (!e.start.path || e.start.path->empty()) {
-        out << e.msg << " at line " << e.start.line << " column " << (e.position.start - e.start.position)
-            << " to line " << e.end.line << " column " << (e.position.end - e.end.position);
->>>>>>> 76928ab9
     } else {
         os << e.msg << " in " << e.start.path << " at line " << e.start.line << " column "
            << (e.position.start - e.start.position) << " to line " << e.end.line << " column "
