--- conflicted
+++ resolved
@@ -398,15 +398,10 @@
     if (type.size() > 0) {
         // FIXME: Check type of unbound parameters
     }
-<<<<<<< HEAD
-    document.add_process(*static_cast<instance_t*>(symbol.get_data()), position);
+    auto& instance = *static_cast<instance_t*>(symbol.get_data());
+    instance.templ->isInstanced = true;
+    document.add_process(instance, position);
     proc_priority(name);
-=======
-    auto& instance = *static_cast<instance_t*>(symbol.getData());
-    instance.templ->isInstanced = true;
-    document.addProcess(instance, position);
-    procPriority(name);
->>>>>>> 76928ab9
 }
 
 void DocumentBuilder::process_list_end() {}
