// -*- mode: C++; c-file-style: "stroustrup"; c-basic-offset: 4; indent-tabs-mode: nil; -*-

/* libutap - Uppaal Timed Automata Parser.
   Copyright (C) 2011-2020 Aalborg University.
   Copyright (C) 2002-2011 Uppsala University and Aalborg University.

   This library is free software; you can redistribute it and/or
   modify it under the terms of the GNU Lesser General Public License
   as published by the Free Software Foundation; either version 2.1 of
   the License, or (at your option) any later version.

   This library is distributed in the hope that it will be useful, but
   WITHOUT ANY WARRANTY; without even the implied warranty of
   MERCHANTABILITY or FITNESS FOR A PARTICULAR PURPOSE.  See the GNU
   Lesser General Public License for more details.

   You should have received a copy of the GNU Lesser General Public
   License along with this library; if not, write to the Free Software
   Foundation, Inc., 59 Temple Place, Suite 330, Boston, MA 02111-1307
   USA
*/

#ifndef UTAP_SYMBOLS_HH
#define UTAP_SYMBOLS_HH

#include "common.h"
#include "position.h"
#include "type.h"

#include <exception>
#include <optional>
#include <cstdint>

namespace UTAP {
class frame_t;
class expression_t;

class NoParentException : public std::exception
{};

/**
   A reference to a symbol.

   Symbols can only be accessed via instances of
   symbol_t. Internally, symbols are reference counted and do not
   need to be deallocated manually. Each symbol has a name (which
   might be NULL) a type and an uninterpreted optional void
   pointer.

   Symbols are members of a frame (see also frame_t). It is
   possible to access the frame of a symbol via the symbol (see
<<<<<<< HEAD
   get_frame()). However, a symbol does not contain a counted
=======
   getFrame()). However, a symbol does not contain a counted
>>>>>>> 76928ab9
   reference to its frame so you must maintain at least one
   reference to the frame to avoid to be deallocated.

   Notice that it is possible to add the same symbol to several
   frames. In this case, the symbol will only "point back" to the
   first frame it was added to.
*/
class symbol_t
{
private:
    struct symbol_data;
    std::shared_ptr<symbol_data> data{nullptr};  // pImpl pattern

protected:
    friend class frame_t;
    symbol_t(frame_t* frame, type_t type, std::string name, position_t position, void* user);

public:
    /** Default constructor */
    symbol_t() = default;
    symbol_t(const symbol_t&) = default;
    symbol_t(symbol_t&&) = default;
    symbol_t& operator=(const symbol_t&) = default;
    symbol_t& operator=(symbol_t&&) = default;

    /** Destructor */
    ~symbol_t() noexcept;
<<<<<<< HEAD

    /** Equality operator */
    bool operator==(const symbol_t&) const;

    /** Inequality operator */
    bool operator!=(const symbol_t&) const;

    /** Less-than operator */
    bool operator<(const symbol_t&) const;

    /** Get frame this symbol belongs to */
    frame_t get_frame();  // TODO: consider removing this method (mostly unused)

    /** Returns the type of this symbol. */
    type_t get_type() const;

    /** Alters the type of this symbol */
    void set_type(type_t);

    /** Returns the position of the symbol definition in the original source file */
    position_t get_position() const;

    /** Returns the user data of this symbol */
    void* get_data();

    /** Return the user data of this symbol */
    const void* get_data() const;

    /** Returns the name (identifier) of this symbol */
    const std::string& get_name() const;

    /** Alters the name of this symbol */
    void set_name(std::string);
};

/**
   A reference to a frame.

   A frame is an ordered collection of symbols (see also
   symbol_t). Frames can only be accessed via an instance of
   frame_t. Internally, frames are reference counted and do not
   need to be deallocated manually.

   A frame can either be a root-frame or a sub-frame. Sub-frames
   have a parent frame; root frames do not. When a symbol name
   cannot be resolved in the current frame, it is resolved
   recursively in the parent frame.

   Frames are constructed using one of the static factory methods
   of frame_t.

   In order to avoid cyclic references no counted reference to the
   parent frame is maintained. Hence, the existence of the parent
   frame must be ensured by other means throughout the lifetime of
   the sub-frame.
*/
class frame_t
{
private:
    struct frame_data;
    std::shared_ptr<frame_data> data{nullptr};  // pImpl pattern

protected:
    friend class symbol_t;
    explicit frame_t(frame_data*);

public:
    using iterator = std::vector<symbol_t>::iterator;
    using const_iterator = std::vector<symbol_t>::const_iterator;
    /** Default constructors and operators due to pImpl */
    frame_t() = default;
    frame_t(const frame_t&) = default;
    frame_t(frame_t&&) = default;
    frame_t& operator=(const frame_t&) = default;
    frame_t& operator=(frame_t&&) = default;

    /** Destructor due to pImpl */
    ~frame_t() noexcept;

    /** Equality operator */
    bool operator==(const frame_t&) const;

    /** Inequality operator */
    bool operator!=(const frame_t&) const;

    /** Returns the number of symbols in this frame */
    uint32_t get_size() const;

    /** Returns the Nth symbol in this frame. */
    symbol_t get_symbol(uint32_t) const;

    /** Checks whether the frame (already) contains the symbol with given name. */
    bool contains(const std::string& name) const { return get_index_of(name).has_value(); }

    /** Checks whether the frame (already) contains the symbol with given name. */
    bool contains(const symbol_t& symbol) const { return get_index_of(symbol).has_value(); }

    /** Returns the index of the symbol with the given name if it exists. */
    std::optional<uint32_t> get_index_of(const std::string& name) const;

    /** Returns the index of a symbol if it exists. */
    std::optional<uint32_t> get_index_of(const symbol_t&) const;

    /** Returns the Nth symbol in this frame. */
    symbol_t& operator[](uint32_t);

    /** Returns the Nth symbol in this frame. */
    const symbol_t& operator[](uint32_t) const;
=======

    /** Equality operator */
    bool operator==(const symbol_t&) const;

    /** Inequality operator */
    bool operator!=(const symbol_t&) const;

    /** Less-than operator */
    bool operator<(const symbol_t&) const;

    /** Get frame this symbol belongs to */
    frame_t getFrame();  // TODO: consider removing this method (mostly unused)

    /** Returns the type of this symbol. */
    type_t getType() const;

    /** Alters the type of this symbol */
    void setType(type_t);

    /** Returns the position of the symbol definition in the original source file */
    position_t getPosition() const;

    /** Returns the user data of this symbol */
    void* getData();

    /** Return the user data of this symbol */
    const void* getData() const;

    /** Returns the name (identifier) of this symbol */
    const std::string& getName() const;

    /** Alters the name of this symbol */
    void setName(const std::string&);
};

/**
   A reference to a frame.

   A frame is an ordered collection of symbols (see also
   symbol_t). Frames can only be accessed via an instance of
   frame_t. Internally, frames are reference counted and do not
   need to be deallocated manually.

   A frame can either be a root-frame or a sub-frame. Sub-frames
   have a parent frame; root frames do not. When a symbol name
   cannot be resolved in the current frame, it is resolved
   recursively in the parent frame.

   Frames are constructed using one of the static factory methods
   of frame_t.

   In order to avoid cyclic references no counted reference to the
   parent frame is maintained. Hence, the existence of the parent
   frame must be ensured by other means throughout the lifetime of
   the sub-frame.
*/
class frame_t
{
private:
    struct frame_data;
    std::shared_ptr<frame_data> data{nullptr};  // pImpl pattern

protected:
    friend class symbol_t;
    explicit frame_t(frame_data*);

public:
    using iterator = std::vector<symbol_t>::iterator;
    using const_iterator = std::vector<symbol_t>::const_iterator;
    /** Default constructors and operators due to pImpl */
    frame_t() = default;
    frame_t(const frame_t&) = default;
    frame_t(frame_t&&) = default;
    frame_t& operator=(const frame_t&) = default;
    frame_t& operator=(frame_t&&) = default;

    /** Destructor due to pImpl */
    ~frame_t() noexcept;

    /** Equality operator */
    bool operator==(const frame_t&) const;

    /** Inequality operator */
    bool operator!=(const frame_t&) const;

    /** Returns the number of symbols in this frame */
    uint32_t getSize() const;

    /** Returns the Nth symbol in this frame. */
    symbol_t getSymbol(int32_t) const;

    /** Returns the index of the symbol with the given name. */
    int32_t getIndexOf(const std::string& name) const;

    /** Returns the index of a symbol or -1 if not present. */
    int32_t getIndexOf(const symbol_t&) const;

    /** Returns the Nth symbol in this frame. */
    symbol_t& operator[](int32_t);

    /** Returns the Nth symbol in this frame. */
    const symbol_t& operator[](int32_t) const;
>>>>>>> 76928ab9

    /** Iterates over the symbol declarations in the frame */
    const_iterator begin() const;
    const_iterator end() const;
    iterator begin();
    iterator end();
    bool empty() const;

    /** Adds a symbol of the given name and type to the frame */
<<<<<<< HEAD
    symbol_t add_symbol(const std::string& name, type_t, position_t position, void* user = nullptr);
=======
    symbol_t addSymbol(const std::string& name, type_t, position_t position, void* user = nullptr);
>>>>>>> 76928ab9

    /** Add all symbols from the given frame */
    void add(symbol_t);

    /** Add all symbols from the given frame */
    void add(frame_t);

    /** Move all symbols from this to a given one (leaving this empty). */
<<<<<<< HEAD
    void move_to(frame_t);
=======
    void moveTo(frame_t);
>>>>>>> 76928ab9

    /** removes the given symbol*/
    void remove(symbol_t s);

    /** Resolves a name in this frame or a parent frame. */
    bool resolve(const std::string& name, symbol_t& symbol) const;

    /** Returns the parent frame */
<<<<<<< HEAD
    frame_t get_parent() const;
=======
    frame_t getParent() const;
>>>>>>> 76928ab9

    /** Returns true if this frame has a parent */
    bool has_parent() const;

    /** Creates and returns a new root-frame. */
    static frame_t create();

    /** Creates and returns a new sub-frame. */
    static frame_t create(const frame_t& parent);
};
}  // namespace UTAP

std::ostream& operator<<(std::ostream& o, const UTAP::symbol_t& t);
std::ostream& operator<<(std::ostream& o, const UTAP::frame_t& t);

#endif /* UTAP_SYMBOLS_HH */<|MERGE_RESOLUTION|>--- conflicted
+++ resolved
@@ -49,11 +49,7 @@
 
    Symbols are members of a frame (see also frame_t). It is
    possible to access the frame of a symbol via the symbol (see
-<<<<<<< HEAD
    get_frame()). However, a symbol does not contain a counted
-=======
-   getFrame()). However, a symbol does not contain a counted
->>>>>>> 76928ab9
    reference to its frame so you must maintain at least one
    reference to the frame to avoid to be deallocated.
 
@@ -81,7 +77,6 @@
 
     /** Destructor */
     ~symbol_t() noexcept;
-<<<<<<< HEAD
 
     /** Equality operator */
     bool operator==(const symbol_t&) const;
@@ -190,110 +185,6 @@
 
     /** Returns the Nth symbol in this frame. */
     const symbol_t& operator[](uint32_t) const;
-=======
-
-    /** Equality operator */
-    bool operator==(const symbol_t&) const;
-
-    /** Inequality operator */
-    bool operator!=(const symbol_t&) const;
-
-    /** Less-than operator */
-    bool operator<(const symbol_t&) const;
-
-    /** Get frame this symbol belongs to */
-    frame_t getFrame();  // TODO: consider removing this method (mostly unused)
-
-    /** Returns the type of this symbol. */
-    type_t getType() const;
-
-    /** Alters the type of this symbol */
-    void setType(type_t);
-
-    /** Returns the position of the symbol definition in the original source file */
-    position_t getPosition() const;
-
-    /** Returns the user data of this symbol */
-    void* getData();
-
-    /** Return the user data of this symbol */
-    const void* getData() const;
-
-    /** Returns the name (identifier) of this symbol */
-    const std::string& getName() const;
-
-    /** Alters the name of this symbol */
-    void setName(const std::string&);
-};
-
-/**
-   A reference to a frame.
-
-   A frame is an ordered collection of symbols (see also
-   symbol_t). Frames can only be accessed via an instance of
-   frame_t. Internally, frames are reference counted and do not
-   need to be deallocated manually.
-
-   A frame can either be a root-frame or a sub-frame. Sub-frames
-   have a parent frame; root frames do not. When a symbol name
-   cannot be resolved in the current frame, it is resolved
-   recursively in the parent frame.
-
-   Frames are constructed using one of the static factory methods
-   of frame_t.
-
-   In order to avoid cyclic references no counted reference to the
-   parent frame is maintained. Hence, the existence of the parent
-   frame must be ensured by other means throughout the lifetime of
-   the sub-frame.
-*/
-class frame_t
-{
-private:
-    struct frame_data;
-    std::shared_ptr<frame_data> data{nullptr};  // pImpl pattern
-
-protected:
-    friend class symbol_t;
-    explicit frame_t(frame_data*);
-
-public:
-    using iterator = std::vector<symbol_t>::iterator;
-    using const_iterator = std::vector<symbol_t>::const_iterator;
-    /** Default constructors and operators due to pImpl */
-    frame_t() = default;
-    frame_t(const frame_t&) = default;
-    frame_t(frame_t&&) = default;
-    frame_t& operator=(const frame_t&) = default;
-    frame_t& operator=(frame_t&&) = default;
-
-    /** Destructor due to pImpl */
-    ~frame_t() noexcept;
-
-    /** Equality operator */
-    bool operator==(const frame_t&) const;
-
-    /** Inequality operator */
-    bool operator!=(const frame_t&) const;
-
-    /** Returns the number of symbols in this frame */
-    uint32_t getSize() const;
-
-    /** Returns the Nth symbol in this frame. */
-    symbol_t getSymbol(int32_t) const;
-
-    /** Returns the index of the symbol with the given name. */
-    int32_t getIndexOf(const std::string& name) const;
-
-    /** Returns the index of a symbol or -1 if not present. */
-    int32_t getIndexOf(const symbol_t&) const;
-
-    /** Returns the Nth symbol in this frame. */
-    symbol_t& operator[](int32_t);
-
-    /** Returns the Nth symbol in this frame. */
-    const symbol_t& operator[](int32_t) const;
->>>>>>> 76928ab9
 
     /** Iterates over the symbol declarations in the frame */
     const_iterator begin() const;
@@ -303,11 +194,7 @@
     bool empty() const;
 
     /** Adds a symbol of the given name and type to the frame */
-<<<<<<< HEAD
     symbol_t add_symbol(const std::string& name, type_t, position_t position, void* user = nullptr);
-=======
-    symbol_t addSymbol(const std::string& name, type_t, position_t position, void* user = nullptr);
->>>>>>> 76928ab9
 
     /** Add all symbols from the given frame */
     void add(symbol_t);
@@ -316,11 +203,7 @@
     void add(frame_t);
 
     /** Move all symbols from this to a given one (leaving this empty). */
-<<<<<<< HEAD
     void move_to(frame_t);
-=======
-    void moveTo(frame_t);
->>>>>>> 76928ab9
 
     /** removes the given symbol*/
     void remove(symbol_t s);
@@ -329,11 +212,7 @@
     bool resolve(const std::string& name, symbol_t& symbol) const;
 
     /** Returns the parent frame */
-<<<<<<< HEAD
     frame_t get_parent() const;
-=======
-    frame_t getParent() const;
->>>>>>> 76928ab9
 
     /** Returns true if this frame has a parent */
     bool has_parent() const;
