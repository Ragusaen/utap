// -*- mode: C++; c-file-style: "stroustrup"; c-basic-offset: 4; indent-tabs-mode: nil; -*-

/* libutap - Uppaal Timed Automata Parser.
   Copyright (C) 2020 Aalborg University.
   Copyright (C) 2006 Uppsala University and Aalborg University.

   This library is free software; you can redistribute it and/or
   modify it under the terms of the GNU Lesser General Public License
   as published by the Free Software Foundation; either version 2.1 of
   the License, or (at your option) any later version.

   This library is distributed in the hope that it will be useful, but
   WITHOUT ANY WARRANTY; without even the implied warranty of
   MERCHANTABILITY or FITNESS FOR A PARTICULAR PURPOSE.  See the GNU
   Lesser General Public License for more details.

   You should have received a copy of the GNU Lesser General Public
   License along with this library; if not, write to the Free Software
   Foundation, Inc., 59 Temple Place, Suite 330, Boston, MA 02111-1307
   USA
*/

#ifndef UTAP_POSITION
#define UTAP_POSITION

#include <iosfwd>
#include <limits>
#include <memory>
#include <string>
#include <vector>

namespace UTAP {
/** Records the absolute position in the source file.
 * The position can later be translated into XPath and line:column numbers by using class Positions. */
struct position_t
{
    /** Start and end absolute offsets in the original source file.
     * Both INT_MAX indicate an unknown location, or outside the source file
     * (e.g. built-in, engine utility, or introduced by LSC translation) */
    static constexpr auto unknown_pos = std::numeric_limits<int32_t>::max();
    // Java Integer cannot parse UINT_MAX, thus use INT_MAX.
    uint32_t start{unknown_pos}, end{unknown_pos};
    position_t() = default;
    position_t(uint32_t start, uint32_t end): start{start}, end{end} {}
};

/**
 * A container for information about lines and positions in the input
 * file.
 *
 * Elements in the container contain information about the
 * position in the input file of the first character of a line and
 * the XPath to the XML element containing the line. In general,
 * the line number refers to the line inside the XML element and
 * is not a global numbering of the lines in the input file. Also
 * the offset of the first character relative to the beginning of
 * the XML element is stored.
 *
 * If the input file is not an XML document, the path element of a
 * line is the empty string, the offset equals the position, and
 * the line numbers refer to the line number in the input file. In
 * essence, the whole input file is treated as if it were a single
 * XML element.
 */
<<<<<<< HEAD
class position_index_t
=======
class Positions
>>>>>>> 76928ab9
{
public:
    struct line_t
    {
        uint32_t position;
        uint32_t offset;
        uint32_t line;
<<<<<<< HEAD
        std::string path;
        line_t(uint32_t position, uint32_t offset, uint32_t line, std::string path):
=======
        std::shared_ptr<std::string> path;
        line_t(uint32_t position, uint32_t offset, uint32_t line, std::shared_ptr<std::string> path):
>>>>>>> 76928ab9
            position(position), offset(offset), line(line), path{std::move(path)}
        {}
    };

private:
<<<<<<< HEAD
    std::vector<line_t> lines;
=======
    std::vector<line_t> elements;
>>>>>>> 76928ab9
    const line_t& find(uint32_t position, uint32_t first, uint32_t last) const;

public:
    /** Add information about a line to the container. */
<<<<<<< HEAD
    void add(uint32_t position, uint32_t offset, uint32_t line, std::string path);
=======
    void add(uint32_t position, uint32_t offset, uint32_t line, std::shared_ptr<std::string> path);
>>>>>>> 76928ab9

    /**
     * Retrieves information about the line containing the given
     * position. The last line in the container is considered to
     * extend to inifinity (until another line is added).
     */
    const line_t& find(uint32_t position) const;

    /** Dump table to stdout. */
<<<<<<< HEAD
    std::ostream& print(std::ostream&) const;
=======
    void dump();
>>>>>>> 76928ab9
};

struct error_t
{
<<<<<<< HEAD
    using line_t = position_index_t::line_t;
=======
    using line_t = Positions::line_t;
>>>>>>> 76928ab9
    line_t start;
    line_t end;
    position_t position;
    std::string msg;
    std::string context;

    error_t(line_t start, line_t end, position_t pos, std::string msg, std::string ctx = {}):
        start{std::move(start)}, end{std::move(end)}, position{pos}, msg{std::move(msg)}, context{std::move(ctx)}
    {}
    std::string str() const;
};
}  // namespace UTAP

std::ostream& operator<<(std::ostream& out, const UTAP::error_t&);

#endif<|MERGE_RESOLUTION|>--- conflicted
+++ resolved
@@ -62,11 +62,7 @@
  * essence, the whole input file is treated as if it were a single
  * XML element.
  */
-<<<<<<< HEAD
 class position_index_t
-=======
-class Positions
->>>>>>> 76928ab9
 {
 public:
     struct line_t
@@ -74,32 +70,19 @@
         uint32_t position;
         uint32_t offset;
         uint32_t line;
-<<<<<<< HEAD
-        std::string path;
-        line_t(uint32_t position, uint32_t offset, uint32_t line, std::string path):
-=======
         std::shared_ptr<std::string> path;
         line_t(uint32_t position, uint32_t offset, uint32_t line, std::shared_ptr<std::string> path):
->>>>>>> 76928ab9
             position(position), offset(offset), line(line), path{std::move(path)}
         {}
     };
 
 private:
-<<<<<<< HEAD
     std::vector<line_t> lines;
-=======
-    std::vector<line_t> elements;
->>>>>>> 76928ab9
     const line_t& find(uint32_t position, uint32_t first, uint32_t last) const;
 
 public:
     /** Add information about a line to the container. */
-<<<<<<< HEAD
-    void add(uint32_t position, uint32_t offset, uint32_t line, std::string path);
-=======
     void add(uint32_t position, uint32_t offset, uint32_t line, std::shared_ptr<std::string> path);
->>>>>>> 76928ab9
 
     /**
      * Retrieves information about the line containing the given
@@ -109,20 +92,12 @@
     const line_t& find(uint32_t position) const;
 
     /** Dump table to stdout. */
-<<<<<<< HEAD
     std::ostream& print(std::ostream&) const;
-=======
-    void dump();
->>>>>>> 76928ab9
 };
 
 struct error_t
 {
-<<<<<<< HEAD
     using line_t = position_index_t::line_t;
-=======
-    using line_t = Positions::line_t;
->>>>>>> 76928ab9
     line_t start;
     line_t end;
     position_t position;
