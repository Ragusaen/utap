--- conflicted
+++ resolved
@@ -19,145 +19,46 @@
    USA
 */
 
-<<<<<<< HEAD
-#include "utap/typechecker.h"
-#include "utap/utap.h"
+#include "document_fixture.h"
 
 #include <doctest/doctest.h>
 
-#include <memory>
-#include <stdexcept>
-#include <string>
-#include <cstring>  // strerror
-
-static constexpr const char* system_template = R"XML(<?xml version="1.0" encoding="utf-8"?>
-<!DOCTYPE nta PUBLIC '-//Uppaal Team//DTD Flat System 1.5//EN' 'http://www.it.uu.se/research/group/darts/uppaal/flat-1_5.dtd'>
-<nta>
-	<declaration>%s</declaration>
-	<template>
-		<name x="5" y="5">Template</name>
-		<declaration>%s</declaration>
-		<location id="id0" x="0" y="0">
-		</location>
-		<init ref="id0"/>
-	</template>
-	<system>
-%s
-Process = Template();
-system Process;
-    </system>
-	<queries>
-		<query>
-			<formula/>
-			<comment/>
-		</query>
-	</queries>
-</nta>
-)XML";
-
-class document_fixture
-{
-    std::string decls{};
-    std::string template_decls{};
-    std::string sys_decls{};
-
-    template <typename... Args>
-    std::string string_format(const std::string& format, Args... args) const
-    {
-        using namespace std::string_literals;
-        auto size = std::snprintf(nullptr, 0, format.c_str(), args...);
-        if (size <= 0)
-            throw std::logic_error("Failed to format: "s + std::strerror(errno));
-        auto res = std::string(size, ' ');
-        if (auto s = std::snprintf(&res[0], size + 1, format.c_str(), args...); s != size)
-            throw std::logic_error("Failed to format: "s + std::strerror(errno));
-        return res;
-    }
-
-public:
-    void set_decls(std::string text) { decls = std::move(text); }
-    void set_template_decls(std::string text) { template_decls = std::move(text); }
-    void set_system_decls(std::string text) { sys_decls = std::move(text); }
-
-    [[nodiscard]] std::unique_ptr<UTAP::Document> parse() const
-    {
-        std::string data = string_format(system_template, decls.c_str(), template_decls.c_str(), sys_decls.c_str());
-        auto document = std::make_unique<UTAP::Document>();
-        parse_XML_buffer(data.c_str(), document.get(), true);
-        return document;
-    }
-};
-
-=======
-#include "document_fixture.h"
-
-#define DOCTEST_CONFIG_IMPLEMENT_WITH_MAIN
-#include <doctest/doctest.h>
-
->>>>>>> 76928ab9
 TEST_SUITE("Quantifier sum")
 {
     TEST_CASE("sum expression")
     {
-<<<<<<< HEAD
-        document_fixture f;
-        f.set_system_decls("int x = sum (index : int[0, 5]) index;");
-        auto document = f.parse();
-
-        CHECK(document->get_errors().size() == 0);
-        CHECK(document->get_warnings().size() == 0);
-=======
         auto df = document_fixture{};
         df.add_system_decl("int x = sum (index : int[0, 5]) index;");
         auto doc = df.add_default_process().parse();
-        auto warns = doc->getWarnings();
+        auto warns = doc->get_warnings();
         CHECK(warns.size() == 0);
-        auto errs = doc->getErrors();
+        auto errs = doc->get_errors();
         CHECK(errs.size() == 0);
->>>>>>> 76928ab9
     }
 
     TEST_CASE("sum over array")
     {
-<<<<<<< HEAD
-        document_fixture f;
-        f.set_system_decls("int a[3] = {1,4,9};\nint x = sum(i : int[0, 2]) a[i];");
-        auto document = f.parse();
-        CHECK(document->get_warnings().size() == 0);
-        const auto errors = document->get_errors();
-        REQUIRE(errors.size() == 1);
-        CHECK(errors[0].msg == "$Must_be_computable_at_compile_time");
-=======
         auto df = document_fixture{};
         df.add_system_decl("int a[3] = {1,4,9};");
         df.add_system_decl("int x = sum(i : int[0, 2]) a[i];");
         auto doc = df.add_default_process().parse();
-        auto warns = doc->getWarnings();
+        auto warns = doc->get_warnings();
         CHECK(warns.size() == 0);
-        auto errs = doc->getErrors();
+        auto errs = doc->get_errors();
         REQUIRE(errs.size() == 1);
         CHECK(errs[0].msg == "$Must_be_computable_at_compile_time");
->>>>>>> 76928ab9
     }
 
     TEST_CASE("sum over const array")
     {
-<<<<<<< HEAD
-        document_fixture f;
-        f.set_system_decls("const int a[3] = {1,4,9};\nint x = sum(i : int[0, 2]) a[i];");
-        auto document = f.parse();
-        CHECK(document->get_warnings().size() == 0);
-        CHECK(document->get_errors().size() == 0);
-=======
         auto df = document_fixture{};
         df.add_system_decl("const int a[3] = {1,4,9};");
         df.add_system_decl("int x = sum(i : int[0, 2]) a[i];");
         auto doc = df.add_default_process().parse();
-        auto warns = doc->getWarnings();
+        auto warns = doc->get_warnings();
         CHECK(warns.size() == 0);
-        auto errs = doc->getErrors();
+        auto errs = doc->get_errors();
         CHECK(errs.size() == 0);
->>>>>>> 76928ab9
     }
 }
 
@@ -165,62 +66,37 @@
 {
     TEST_CASE("forall expression")
     {
-<<<<<<< HEAD
-        document_fixture f;
-        f.set_system_decls("bool x = forall (index : int[0, 5]) index > 3;");
-        auto document = f.parse();
-
-        CHECK(document->get_errors().size() == 0);
-        CHECK(document->get_warnings().size() == 0);
-=======
         auto df = document_fixture{};
         df.add_system_decl("bool x = forall(index : int[0, 5]) index > 3;");
         auto doc = df.add_default_process().parse();
-        auto warns = doc->getWarnings();
+        auto warns = doc->get_warnings();
         CHECK(warns.size() == 0);
-        auto errs = doc->getErrors();
+        auto errs = doc->get_errors();
         CHECK(errs.size() == 0);
->>>>>>> 76928ab9
     }
 
     TEST_CASE("forall over array")
     {
-<<<<<<< HEAD
-        document_fixture f;
-        f.set_system_decls("bool b[3]={1,1,1};\nbool x = forall(i : int[0,2]) b[i];");
-        auto document = f.parse();
-        CHECK(document->get_warnings().size() == 0);
-        const auto errors = document->get_errors();
-=======
         auto df = document_fixture{};
         df.add_system_decl("bool b[3] = {1,1,1};");
         df.add_system_decl("bool x = forall(i : int[0,2]) b[i];");
-        auto document = df.add_default_process().parse();
-        CHECK(document->getWarnings().size() == 0);
-        const auto errors = document->getErrors();
->>>>>>> 76928ab9
+        auto doc = df.add_default_process().parse();
+        CHECK(doc->get_warnings().size() == 0);
+        const auto errors = doc->get_errors();
         REQUIRE(errors.size() == 1);
         CHECK(errors[0].msg == "$Must_be_computable_at_compile_time");
     }
 
     TEST_CASE("forall over const array")
     {
-<<<<<<< HEAD
-        document_fixture f;
-        f.set_system_decls("const bool b[3]={1,1,1};\nbool x = forall(i : int[0,2]) b[i];");
-        auto document = f.parse();
-        CHECK(document->get_warnings().size() == 0);
-        CHECK(document->get_errors().size() == 0);
-=======
         auto df = document_fixture{};
         df.add_system_decl("const bool b[3]={1,1,1};");
         df.add_system_decl("bool x = forall(i : int[0,2]) b[i];");
         auto doc = df.add_default_process().parse();
-        auto warns = doc->getWarnings();
+        auto warns = doc->get_warnings();
         CHECK(warns.size() == 0);
-        auto errs = doc->getErrors();
+        auto errs = doc->get_errors();
         CHECK(errs.size() == 0);
->>>>>>> 76928ab9
     }
 }
 
@@ -228,37 +104,12 @@
 {
     TEST_CASE("exists expression")
     {
-<<<<<<< HEAD
-        document_fixture f;
-        f.set_system_decls("bool x = exists (index : int[0, 5]) index > 3;");
-        auto document = f.parse();
-        CHECK(document->get_errors().size() == 0);
-        CHECK(document->get_warnings().size() == 0);
-    }
-    TEST_CASE("exists over array")
-    {
-        document_fixture f;
-        f.set_system_decls("bool b[3]={0,0,1};\nbool x = exists(i : int[0,2]) b[i];");
-        auto document = f.parse();
-        CHECK(document->get_warnings().size() == 0);
-        const auto errors = document->get_errors();
-        REQUIRE(errors.size() == 1);
-        CHECK(errors[0].msg == "$Must_be_computable_at_compile_time");
-    }
-    TEST_CASE("exists over const array")
-    {
-        document_fixture f;
-        f.set_system_decls("const bool b[3]={0,0,1};\nbool x = exists(i : int[0,2]) b[i];");
-        auto document = f.parse();
-        CHECK(document->get_warnings().size() == 0);
-        CHECK(document->get_errors().size() == 0);
-=======
         auto df = document_fixture{};
         df.add_system_decl("bool x = exists(index : int[0, 5]) index > 3;");
         auto doc = df.add_default_process().parse();
-        auto warns = doc->getWarnings();
+        auto warns = doc->get_warnings();
         CHECK(warns.size() == 0);
-        auto errs = doc->getErrors();
+        auto errs = doc->get_errors();
         CHECK(errs.size() == 0);
     }
     TEST_CASE("exists over array")
@@ -267,9 +118,9 @@
         df.add_system_decl("bool b[3] = {0,0,1};");
         df.add_system_decl("bool x = exists(i : int[0,2]) b[i];");
         auto doc = df.add_default_process().parse();
-        auto warns = doc->getWarnings();
+        auto warns = doc->get_warnings();
         CHECK(warns.size() == 0);
-        auto errs = doc->getErrors();
+        auto errs = doc->get_errors();
         REQUIRE(errs.size() == 1);
         CHECK(errs[0].msg == "$Must_be_computable_at_compile_time");
     }
@@ -279,9 +130,9 @@
         df.add_system_decl("const bool b[3]={0,0,1};");
         df.add_system_decl("bool x = exists(i : int[0,2]) b[i];");
         auto doc = df.add_default_process().parse();
-        auto warns = doc->getWarnings();
+        auto warns = doc->get_warnings();
         CHECK(warns.size() == 0);
-        auto errs = doc->getErrors();
+        auto errs = doc->get_errors();
         CHECK(errs.size() == 0);
     }
 }
@@ -295,9 +146,9 @@
         df.add_process("T");
         auto text = df.str();
         auto doc = df.parse();
-        auto warns = doc->getWarnings();
+        auto warns = doc->get_warnings();
         CHECK(warns.size() == 0);
-        auto errs = doc->getErrors();
+        auto errs = doc->get_errors();
         CHECK(errs.size() == 0);
     }
 
@@ -308,9 +159,9 @@
         df.add_process("T");
         auto text = df.str();
         auto doc = df.parse();
-        auto warns = doc->getWarnings();
+        auto warns = doc->get_warnings();
         CHECK(warns.size() == 0);
-        auto errs = doc->getErrors();
+        auto errs = doc->get_errors();
         CHECK(errs.size() == 0);
     }
 
@@ -321,9 +172,9 @@
         df.add_process("T");
         auto text = df.str();
         auto doc = df.parse();
-        auto warns = doc->getWarnings();
+        auto warns = doc->get_warnings();
         CHECK(warns.size() == 0);
-        auto errs = doc->getErrors();
+        auto errs = doc->get_errors();
         CHECK(errs.size() == 1);
         auto pos = errs.front().position;
         CHECK(pos.start != pos.unknown_pos);
@@ -337,13 +188,12 @@
         df.add_process("T");
         auto text = df.str();
         auto doc = df.parse();
-        auto warns = doc->getWarnings();
+        auto warns = doc->get_warnings();
         CHECK(warns.size() == 0);
-        auto errs = doc->getErrors();
+        auto errs = doc->get_errors();
         CHECK(errs.size() == 1);
         auto pos = errs.front().position;
         CHECK(pos.start != pos.unknown_pos);
         CHECK(pos.end != pos.unknown_pos);
->>>>>>> 76928ab9
     }
 }