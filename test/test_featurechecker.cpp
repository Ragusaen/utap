--- conflicted
+++ resolved
@@ -39,205 +39,110 @@
 
 TEST_CASE("Simple system")
 {
-<<<<<<< HEAD
-    auto document = std::make_unique<UTAP::Document>();
-    parse_XML_buffer(read_content("simpleSystem.xml").c_str(), document.get(), true);
-    UTAP::FeatureChecker checker(*document);
+    auto doc = std::make_unique<UTAP::Document>();
+    parse_XML_buffer(read_content("simpleSystem.xml").c_str(), doc.get(), true);
+    auto checker = UTAP::FeatureChecker{*doc};
     CHECK(checker.get_supported_methods().symbolic);
     CHECK(checker.get_supported_methods().stochastic);
-=======
-    auto doc = std::make_unique<UTAP::Document>();
-    parseXMLBuffer(read_content("simpleSystem.xml").c_str(), doc.get(), true);
-    auto checker = UTAP::FeatureChecker{*doc};
-    CHECK(checker.getSupportedMethods().symbolic);
-    CHECK(checker.getSupportedMethods().stochastic);
->>>>>>> 76928ab9
 }
 
 TEST_CASE("Simple SMC system")
 {
-<<<<<<< HEAD
-    auto document = std::make_unique<UTAP::Document>();
-    parse_XML_buffer(read_content("simpleSMCSystem.xml").c_str(), document.get(), true);
-    UTAP::FeatureChecker checker(*document);
+    auto doc = std::make_unique<UTAP::Document>();
+    parse_XML_buffer(read_content("simpleSMCSystem.xml").c_str(), doc.get(), true);
+    auto checker = UTAP::FeatureChecker{*doc};
     CHECK(!checker.get_supported_methods().symbolic);
     CHECK(checker.get_supported_methods().stochastic);
-=======
-    auto doc = std::make_unique<UTAP::Document>();
-    parseXMLBuffer(read_content("simpleSMCSystem.xml").c_str(), doc.get(), true);
-    auto checker = UTAP::FeatureChecker{*doc};
-    CHECK(!checker.getSupportedMethods().symbolic);
-    CHECK(checker.getSupportedMethods().stochastic);
->>>>>>> 76928ab9
 }
 
 TEST_CASE("Simple handshake system")
 {
-<<<<<<< HEAD
-    auto document = std::make_unique<UTAP::Document>();
-    parse_XML_buffer(read_content("simpleHandshakeSystem.xml").c_str(), document.get(), true);
-    UTAP::FeatureChecker checker(*document);
+    auto doc = std::make_unique<UTAP::Document>();
+    parse_XML_buffer(read_content("simpleHandshakeSystem.xml").c_str(), doc.get(), true);
+    auto checker = UTAP::FeatureChecker{*doc};
     CHECK(checker.get_supported_methods().symbolic);
     CHECK(!checker.get_supported_methods().stochastic);
-=======
-    auto doc = std::make_unique<UTAP::Document>();
-    parseXMLBuffer(read_content("simpleHandshakeSystem.xml").c_str(), doc.get(), true);
-    auto checker = UTAP::FeatureChecker{*doc};
-    CHECK(checker.getSupportedMethods().symbolic);
-    CHECK(!checker.getSupportedMethods().stochastic);
->>>>>>> 76928ab9
 }
 
 TEST_CASE("Simply dynamic system")
 {
-<<<<<<< HEAD
-    auto document = std::make_unique<UTAP::Document>();
-    parse_XML_buffer(read_content("dynamic.xml").c_str(), document.get(), true);
-    UTAP::FeatureChecker checker(*document);
+    auto doc = std::make_unique<UTAP::Document>();
+    parse_XML_buffer(read_content("dynamic.xml").c_str(), doc.get(), true);
+    auto checker = UTAP::FeatureChecker{*doc};
     CHECK(!checker.get_supported_methods().symbolic);
     CHECK(checker.get_supported_methods().stochastic);
-=======
-    auto doc = std::make_unique<UTAP::Document>();
-    parseXMLBuffer(read_content("dynamic.xml").c_str(), doc.get(), true);
-    auto checker = UTAP::FeatureChecker{*doc};
-    CHECK(!checker.getSupportedMethods().symbolic);
-    CHECK(checker.getSupportedMethods().stochastic);
->>>>>>> 76928ab9
 }
 
 TEST_CASE("Clock rate")
 {
-<<<<<<< HEAD
-    auto document = std::make_unique<UTAP::Document>();
-    parse_XML_buffer(read_content("clock_rate2.xml").c_str(), document.get(), true);
-    UTAP::FeatureChecker checker(*document);
+    auto doc = std::make_unique<UTAP::Document>();
+    parse_XML_buffer(read_content("clock_rate2.xml").c_str(), doc.get(), true);
+    auto checker = UTAP::FeatureChecker{*doc};
     CHECK(!checker.get_supported_methods().symbolic);
     CHECK(checker.get_supported_methods().stochastic);
-=======
-    auto doc = std::make_unique<UTAP::Document>();
-    parseXMLBuffer(read_content("clock_rate2.xml").c_str(), doc.get(), true);
-    auto checker = UTAP::FeatureChecker{*doc};
-    CHECK(!checker.getSupportedMethods().symbolic);
-    CHECK(checker.getSupportedMethods().stochastic);
->>>>>>> 76928ab9
 }
 
 TEST_CASE("Clock rate expression")
 {
-<<<<<<< HEAD
-    auto document = std::make_unique<UTAP::Document>();
-    parse_XML_buffer(read_content("rate_expression.xml").c_str(), document.get(), true);
-    UTAP::FeatureChecker checker(*document);
+    auto doc = std::make_unique<UTAP::Document>();
+    parse_XML_buffer(read_content("rate_expression.xml").c_str(), doc.get(), true);
+    auto checker = UTAP::FeatureChecker{*doc};
     CHECK(checker.get_supported_methods().symbolic);
     CHECK(checker.get_supported_methods().stochastic);
-=======
-    auto doc = std::make_unique<UTAP::Document>();
-    parseXMLBuffer(read_content("rate_expression.xml").c_str(), doc.get(), true);
-    auto checker = UTAP::FeatureChecker{*doc};
-    CHECK(checker.getSupportedMethods().symbolic);
-    CHECK(checker.getSupportedMethods().stochastic);
->>>>>>> 76928ab9
 }
 
 TEST_CASE("Hybrid clock rate")
 {
-<<<<<<< HEAD
-    auto document = std::make_unique<UTAP::Document>();
-    parse_XML_buffer(read_content("rate_expression_hybrid.xml").c_str(), document.get(), true);
-    UTAP::FeatureChecker checker(*document);
+    auto doc = std::make_unique<UTAP::Document>();
+    parse_XML_buffer(read_content("rate_expression_hybrid.xml").c_str(), doc.get(), true);
+    auto checker = UTAP::FeatureChecker{*doc};
     CHECK(checker.get_supported_methods().symbolic);
     CHECK(checker.get_supported_methods().stochastic);
-=======
-    auto doc = std::make_unique<UTAP::Document>();
-    parseXMLBuffer(read_content("rate_expression_hybrid.xml").c_str(), doc.get(), true);
-    auto checker = UTAP::FeatureChecker{*doc};
-    CHECK(checker.getSupportedMethods().symbolic);
-    CHECK(checker.getSupportedMethods().stochastic);
->>>>>>> 76928ab9
 }
 
 TEST_CASE("Limited range clock rate")
 {
-<<<<<<< HEAD
-    auto document = std::make_unique<UTAP::Document>();
-    parse_XML_buffer(read_content("legal_symbolic_rates.xml").c_str(), document.get(), true);
-    UTAP::FeatureChecker checker(*document);
+    auto doc = std::make_unique<UTAP::Document>();
+    parse_XML_buffer(read_content("legal_symbolic_rates.xml").c_str(), doc.get(), true);
+    auto checker = UTAP::FeatureChecker{*doc};
     CHECK(checker.get_supported_methods().symbolic);
     CHECK(checker.get_supported_methods().stochastic);
-=======
-    auto doc = std::make_unique<UTAP::Document>();
-    parseXMLBuffer(read_content("legal_symbolic_rates.xml").c_str(), doc.get(), true);
-    auto checker = UTAP::FeatureChecker{*doc};
-    CHECK(checker.getSupportedMethods().symbolic);
-    CHECK(checker.getSupportedMethods().stochastic);
->>>>>>> 76928ab9
 }
 
 TEST_CASE("Integer Invariant")
 {
-<<<<<<< HEAD
-    auto document = std::make_unique<UTAP::Document>();
-    parse_XML_buffer(read_content("int_invariant.xml").c_str(), document.get(), true);
-    UTAP::FeatureChecker checker(*document);
+    auto doc = std::make_unique<UTAP::Document>();
+    parse_XML_buffer(read_content("int_invariant.xml").c_str(), doc.get(), true);
+    auto checker = UTAP::FeatureChecker{*doc};
     CHECK(checker.get_supported_methods().symbolic);
     CHECK(checker.get_supported_methods().stochastic);
-=======
-    auto doc = std::make_unique<UTAP::Document>();
-    parseXMLBuffer(read_content("int_invariant.xml").c_str(), doc.get(), true);
-    auto checker = UTAP::FeatureChecker{*doc};
-    CHECK(checker.getSupportedMethods().symbolic);
-    CHECK(checker.getSupportedMethods().stochastic);
->>>>>>> 76928ab9
 }
 
 TEST_CASE("Hybrid clock update")
 {
-<<<<<<< HEAD
-    auto document = std::make_unique<UTAP::Document>();
-    parse_XML_buffer(read_content("update_hybrid_clock.xml").c_str(), document.get(), true);
-    UTAP::FeatureChecker checker(*document);
+    auto doc = std::make_unique<UTAP::Document>();
+    parse_XML_buffer(read_content("update_hybrid_clock.xml").c_str(), doc.get(), true);
+    auto checker = UTAP::FeatureChecker{*doc};
     CHECK(checker.get_supported_methods().symbolic);
     CHECK(checker.get_supported_methods().stochastic);
-=======
-    auto doc = std::make_unique<UTAP::Document>();
-    parseXMLBuffer(read_content("update_hybrid_clock.xml").c_str(), doc.get(), true);
-    auto checker = UTAP::FeatureChecker{*doc};
-    CHECK(checker.getSupportedMethods().symbolic);
-    CHECK(checker.getSupportedMethods().stochastic);
->>>>>>> 76928ab9
 }
 
 TEST_CASE("Hybrid and normal clock update")
 {
-<<<<<<< HEAD
-    auto document = std::make_unique<UTAP::Document>();
-    parse_XML_buffer(read_content("update_hybrid_and_normal_clock.xml").c_str(), document.get(), true);
-    UTAP::FeatureChecker checker(*document);
+    auto doc = std::make_unique<UTAP::Document>();
+    parse_XML_buffer(read_content("update_hybrid_and_normal_clock.xml").c_str(), doc.get(), true);
+    auto checker = UTAP::FeatureChecker{*doc};
     CHECK(!checker.get_supported_methods().symbolic);
     CHECK(checker.get_supported_methods().stochastic);
-=======
-    auto doc = std::make_unique<UTAP::Document>();
-    parseXMLBuffer(read_content("update_hybrid_and_normal_clock.xml").c_str(), doc.get(), true);
-    auto checker = UTAP::FeatureChecker{*doc};
-    CHECK(!checker.getSupportedMethods().symbolic);
-    CHECK(checker.getSupportedMethods().stochastic);
->>>>>>> 76928ab9
 }
 
 TEST_CASE("Double comparison")
 {
-<<<<<<< HEAD
-    auto document = std::make_unique<UTAP::Document>();
-    parse_XML_buffer(read_content("double_compare.xml").c_str(), document.get(), true);
-    UTAP::FeatureChecker checker(*document);
+    auto doc = std::make_unique<UTAP::Document>();
+    parse_XML_buffer(read_content("double_compare.xml").c_str(), doc.get(), true);
+    auto checker = UTAP::FeatureChecker{*doc};
     CHECK(!checker.get_supported_methods().symbolic);
     CHECK(checker.get_supported_methods().stochastic);
-=======
-    auto doc = std::make_unique<UTAP::Document>();
-    parseXMLBuffer(read_content("double_compare.xml").c_str(), doc.get(), true);
-    auto checker = UTAP::FeatureChecker{*doc};
-    CHECK(!checker.getSupportedMethods().symbolic);
-    CHECK(checker.getSupportedMethods().stochastic);
 }
 
 TEST_CASE("Empty document")
@@ -245,8 +150,8 @@
     auto f = document_fixture{};
     auto doc = f.add_default_process().parse();
     auto checker = UTAP::FeatureChecker{*doc};
-    CHECK(checker.getSupportedMethods().symbolic);
-    CHECK(checker.getSupportedMethods().stochastic);
+    CHECK(checker.get_supported_methods().symbolic);
+    CHECK(checker.get_supported_methods().stochastic);
 }
 
 TEST_CASE("Clock floating point initializer")
@@ -255,8 +160,8 @@
     f.add_global_decl("clock c = 2.5;");
     auto doc = f.add_default_process().parse();
     auto checker = UTAP::FeatureChecker{*doc};
-    CHECK(!checker.getSupportedMethods().symbolic);
-    CHECK(checker.getSupportedMethods().stochastic);
+    CHECK(!checker.get_supported_methods().symbolic);
+    CHECK(checker.get_supported_methods().stochastic);
 }
 
 TEST_CASE("Clock integer initializer")
@@ -265,8 +170,8 @@
     f.add_global_decl("clock c = 2;");
     auto doc = f.add_default_process().parse();
     auto checker = UTAP::FeatureChecker{*doc};
-    CHECK(checker.getSupportedMethods().symbolic);
-    CHECK(checker.getSupportedMethods().stochastic);
+    CHECK(checker.get_supported_methods().symbolic);
+    CHECK(checker.get_supported_methods().stochastic);
 }
 
 TEST_CASE("Clock uninitialized")
@@ -275,7 +180,6 @@
     f.add_global_decl("clock c;");
     auto doc = f.add_default_process().parse();
     auto checker = UTAP::FeatureChecker{*doc};
-    CHECK(checker.getSupportedMethods().symbolic);
-    CHECK(checker.getSupportedMethods().stochastic);
->>>>>>> 76928ab9
+    CHECK(checker.get_supported_methods().symbolic);
+    CHECK(checker.get_supported_methods().stochastic);
 }